#' Filter for CloneID to select only unique SNPs
#'
#' @param gl a genlight object created via read.dart (needs to have a cloneID as provided by dart)
#' @return filtered genlight object, with unique cloneIDs
#' @export
#' @examples{
#' }



gl.filter.cloneid <- function(gl)

{  
  
  # Work around a bug in adegenet if genlight object is created by subsetting
<<<<<<< HEAD
  if (nLoc(gl)!=nrow(x@other$loc.metrics)) { stop("The number of rows in the loc.metrics table does not match the number of loci in your genlight object!")  }
=======
  if (nLoc(x)!=nrow(x@other$loc.metrics)) { stop("The number of rows in the loc.metrics table does not match the number of loci in your genlight object!")  }
>>>>>>> 421cf9fe
  
  
nclones <- table(gl@other$loc.metrics$clone)


print(table(nclones)  )



ind <- NA

cl <- gl@other$loc.metrics$clone
for (i in 1:length(nclones))
{
  
  sel <- which(cl== names(nclones)[i])
  
  ind[i] <- sample(as.character(sel), 1)
  
}

ind <- as.numeric(ind)
  

glf <- gl[, ind]
glf@other$loc.metrics <- gl@other$loc.metrics[ind,]

#add to history
nh <- length(glf@other$history)
glf@other$history[[nh + 1]] <- match.call()
return(glf)
}

<|MERGE_RESOLUTION|>--- conflicted
+++ resolved
@@ -13,11 +13,9 @@
 {  
   
   # Work around a bug in adegenet if genlight object is created by subsetting
-<<<<<<< HEAD
+
   if (nLoc(gl)!=nrow(x@other$loc.metrics)) { stop("The number of rows in the loc.metrics table does not match the number of loci in your genlight object!")  }
-=======
-  if (nLoc(x)!=nrow(x@other$loc.metrics)) { stop("The number of rows in the loc.metrics table does not match the number of loci in your genlight object!")  }
->>>>>>> 421cf9fe
+
   
   
 nclones <- table(gl@other$loc.metrics$clone)
