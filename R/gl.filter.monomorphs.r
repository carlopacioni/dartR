#' Remove monomorphic loci, including those with all NAs
#'
#' This script deletes monomorphic loci from a genlight \{adegenet\} object
#'
#' A DArT dataset will not have monomorphic loci, but they can arise when populations are deleted by assignment or by using
#' the delete option in gl.pop.recode(). Retaining monomorphic loci unnecessarily increases the size of the dataset.
#'
<<<<<<< HEAD
#' @param gl -- name of the input genlight object [required]
#' @param probar -- switch to output progress bar [default is false]
=======
#' @param x -- name of the input genlight object [required]
#' @param v -- verbosty: 0, silent; 1, brief, 2; verbose if TRUE, silent if FALSE [default 1]
>>>>>>> 7dfd82fd
#' @return A genlight object with monomorphic loci removed
#' @import adegenet plyr utils
#' @export
#' @author Arthur Georges (glbugs@@aerg.canberra.edu.au)
#' @examples
#' \dontrun{
#' gl <- gl.filter.monomorphs(gl)
#' }

<<<<<<< HEAD
gl.filter.monomorphs <- function (gl, probar=FALSE) {
=======
gl.filter.monomorphs <- function (gl, v=1) {
>>>>>>> 7dfd82fd
x <- gl

  if (v==1) {cat("Identifying monomorphic loci\n")}
# Create a vector to hold test results
  a <- vector(mode="logical", length=nLoc(x))
  for (i in 1:nLoc(x)) {a[i] <- NA}
# Set up the progress counter
<<<<<<< HEAD
  if (probar) {
    pb <- txtProgressBar(min=0, max=1, style=3, initial=0, label="Working ....")
    getTxtProgressBar(pb)
  }
  # Identify polymorphic, monomorphic and 'all na' loci
  # Set a,b,c,d <- TRUE if monomorphic, or if all NAs
  xmat <-as.matrix(x)
  for (i in (1:nLoc(x))) {
    if (all(is.na(xmat[,i]))) {
      d[i] <- TRUE
      a[i] <- FALSE
      b[i] <- FALSE
      c[i] <- FALSE
    } else {
      a[i] <- all(xmat[,i]==0,na.rm=TRUE)
      b[i] <- all(xmat[,i]==2,na.rm=TRUE)
      c[i] <- all(xmat[,i]==1,na.rm=TRUE)
      d[i] <- FALSE
    }
    ##cat(xmat[,i],a[i],b[i],c[i],d[i],"\n")
  if (probar)  setTxtProgressBar(pb, i/nLoc(x))
=======
  if (v==1) {pb <- txtProgressBar(min=0, max=1, style=3, initial=0, label="Working ....")}
  if (v==1) {getTxtProgressBar(pb)}
# Identify polymorphic, monomorphic and 'all na' loci
  # Set a <- TRUE if monomorphic, or if all NAs
  xmat <-as.matrix(x)
  for (i in (1:nLoc(x))) {
    a[i] <- all(xmat[,i]==0,na.rm=TRUE) || all(xmat[,i]==2,na.rm=TRUE)
    if (all(is.na(xmat[,i]))) {a[i] <- NA}
    if (v==1) {setTxtProgressBar(pb, i/nLoc(x))}
>>>>>>> 7dfd82fd
  }
# Count the number of monomorphic loci (TRUE), polymorphic loci (FALSE) and loci with no scores (all.na)
  counts <- count(a)
  if (v==1) {
    cat("\nPolymorphic loci:", counts[1,2], "\nMonomorphic loci:", counts[2,2], "\nLoci with no scores (all NA):" , counts[3,2] ,"\n")
  }
    #Treat all na loci as monomorphic
  # TRUE if monomorphic or all na
  a[is.na(a)] <- TRUE
# Write the polymorphic loci to a new genlight object
#  cat("Deleting monomorphic loci and loci with no scores\n")
  x <- x[,(a==FALSE)]
  x@other$loc.metrics <- x@other$loc.metrics[(a==FALSE),]

return <- x

}


<|MERGE_RESOLUTION|>--- conflicted
+++ resolved
@@ -4,14 +4,8 @@
 #'
 #' A DArT dataset will not have monomorphic loci, but they can arise when populations are deleted by assignment or by using
 #' the delete option in gl.pop.recode(). Retaining monomorphic loci unnecessarily increases the size of the dataset.
-#'
-<<<<<<< HEAD
 #' @param gl -- name of the input genlight object [required]
-#' @param probar -- switch to output progress bar [default is false]
-=======
-#' @param x -- name of the input genlight object [required]
 #' @param v -- verbosty: 0, silent; 1, brief, 2; verbose if TRUE, silent if FALSE [default 1]
->>>>>>> 7dfd82fd
 #' @return A genlight object with monomorphic loci removed
 #' @import adegenet plyr utils
 #' @export
@@ -21,11 +15,8 @@
 #' gl <- gl.filter.monomorphs(gl)
 #' }
 
-<<<<<<< HEAD
-gl.filter.monomorphs <- function (gl, probar=FALSE) {
-=======
-gl.filter.monomorphs <- function (gl, v=1) {
->>>>>>> 7dfd82fd
+gl.filter.monomorphs <- function (gl,v=1) {
+
 x <- gl
 
   if (v==1) {cat("Identifying monomorphic loci\n")}
@@ -33,29 +24,6 @@
   a <- vector(mode="logical", length=nLoc(x))
   for (i in 1:nLoc(x)) {a[i] <- NA}
 # Set up the progress counter
-<<<<<<< HEAD
-  if (probar) {
-    pb <- txtProgressBar(min=0, max=1, style=3, initial=0, label="Working ....")
-    getTxtProgressBar(pb)
-  }
-  # Identify polymorphic, monomorphic and 'all na' loci
-  # Set a,b,c,d <- TRUE if monomorphic, or if all NAs
-  xmat <-as.matrix(x)
-  for (i in (1:nLoc(x))) {
-    if (all(is.na(xmat[,i]))) {
-      d[i] <- TRUE
-      a[i] <- FALSE
-      b[i] <- FALSE
-      c[i] <- FALSE
-    } else {
-      a[i] <- all(xmat[,i]==0,na.rm=TRUE)
-      b[i] <- all(xmat[,i]==2,na.rm=TRUE)
-      c[i] <- all(xmat[,i]==1,na.rm=TRUE)
-      d[i] <- FALSE
-    }
-    ##cat(xmat[,i],a[i],b[i],c[i],d[i],"\n")
-  if (probar)  setTxtProgressBar(pb, i/nLoc(x))
-=======
   if (v==1) {pb <- txtProgressBar(min=0, max=1, style=3, initial=0, label="Working ....")}
   if (v==1) {getTxtProgressBar(pb)}
 # Identify polymorphic, monomorphic and 'all na' loci
@@ -65,7 +33,6 @@
     a[i] <- all(xmat[,i]==0,na.rm=TRUE) || all(xmat[,i]==2,na.rm=TRUE)
     if (all(is.na(xmat[,i]))) {a[i] <- NA}
     if (v==1) {setTxtProgressBar(pb, i/nLoc(x))}
->>>>>>> 7dfd82fd
   }
 # Count the number of monomorphic loci (TRUE), polymorphic loci (FALSE) and loci with no scores (all.na)
   counts <- count(a)
