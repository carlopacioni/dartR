--- conflicted
+++ resolved
@@ -320,7 +320,6 @@
 gl@other$ind.metrics$sex[1:10]
 ```
 
-<<<<<<< HEAD
 ## Importing data from other formats
 
 In the table below we list possible avenues to load data from other formats and most importantly also from text simple files.
@@ -406,11 +405,6 @@
 ```{r, eval=FALSE}
 gl2fasta(platy.gl)
 ```
-=======
-#Importing non-DArT data sets
-
-
->>>>>>> d375ae98
 
 
 # Subsetting and Recoding Data
